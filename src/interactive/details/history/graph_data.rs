--- conflicted
+++ resolved
@@ -39,17 +39,12 @@
 #[allow(clippy::cast_precision_loss)]
 fn f64_from_json(json: &JsonValue) -> Option<f64> {
     match json {
-<<<<<<< HEAD
-        JsonValue::Null => None,
-=======
->>>>>>> 1dfb82a9
         JsonValue::Bool(true) => Some(1.0),
         JsonValue::Bool(false) => Some(0.0),
         JsonValue::Number(num) => num.as_f64(),
         JsonValue::String(str) => f64_from_string(str),
         JsonValue::Array(arr) => Some(arr.len() as f64),
-<<<<<<< HEAD
-        JsonValue::Object(obj) => Some(obj.len() as f64),
+        JsonValue::Null | JsonValue::Object(_) => None,
     }
 }
 
@@ -65,9 +60,6 @@
         rmpv::Value::Array(arr) => Some(arr.len() as f64),
         rmpv::Value::Map(map) => Some(map.len() as f64),
         rmpv::Value::Binary(_) | rmpv::Value::Ext(_, _) | rmpv::Value::Nil => None,
-=======
-        JsonValue::Null | JsonValue::Object(_) => None,
->>>>>>> 1dfb82a9
     }
 }
 
