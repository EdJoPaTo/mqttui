--- conflicted
+++ resolved
@@ -196,23 +196,12 @@
         let Some(topic) = self.topic_overview.get_selected() else {
             return false;
         };
-<<<<<<< HEAD
-        let history = self.mqtt_thread.get_history();
-        let Some(history_entry) = &history.get_last(&topic) else {
-            return false;
-        };
-        let result = matches!(
-            history_entry.payload,
-            Payload::Json(_) | Payload::MessagePack(_)
-        );
-        drop(history);
-        result
-=======
         self.mqtt_thread
             .get_history()
             .get_last(&topic)
-            .is_some_and(|entry| matches!(entry.payload, Payload::Json(_)))
->>>>>>> d2ef0904
+            .is_some_and(|entry| {
+                matches!(entry.payload, Payload::Json(_) | Payload::MessagePack(_))
+            })
     }
 
     /// Currently always the last payload on the current topic
