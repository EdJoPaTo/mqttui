--- conflicted
+++ resolved
@@ -30,16 +30,10 @@
 impl std::fmt::Display for Payload {
     fn fmt(&self, fmt: &mut std::fmt::Formatter<'_>) -> std::fmt::Result {
         match self {
-<<<<<<< HEAD
-            Self::Json(json) => format!("Payload({size:>3}): {json}"),
-            Self::MessagePack(messagepack) => format!("Payload({size:>3}): {messagepack}"),
-            Self::NotUtf8(err) => format!("Payload({size:>3}) is not valid UTF-8: {err}"),
-            Self::String(str) => format!("Payload({size:>3}): {str}"),
-=======
             Self::Json(json) => json.fmt(fmt),
+            Self::MessagePack(messagepack) => messagepack.fmt(fmt),
             Self::NotUtf8(err) => write!(fmt, "not valid UTF-8: {err}"),
             Self::String(str) => str.fmt(fmt),
->>>>>>> a331b7d1
         }
     }
 }
