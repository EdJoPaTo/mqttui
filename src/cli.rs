--- conflicted
+++ resolved
@@ -243,7 +243,6 @@
         global = true,
     )]
     pub client_private_key: Option<std::path::PathBuf>,
-<<<<<<< HEAD
 
     /// Path to the TLS CA certificate file.
     ///
@@ -257,8 +256,6 @@
         global = true,
     )]
     pub ca_cert: Option<std::path::PathBuf>,
-=======
->>>>>>> 8bbaa46b
 
     /// Allow insecure TLS connections
     #[arg(long, global = true)]
