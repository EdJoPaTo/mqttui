--- conflicted
+++ resolved
@@ -42,6 +42,10 @@
                         println!("{json}");
                         Finished::Successfully
                     }
+                    Payload::MsgPack(msgpack, _) => {
+                        println!("{msgpack}");
+                        Finished::Successfully
+                    }
                     Payload::NotUtf8(err) => {
                         eprintln!("Payload ({size}) is not valid UTF-8: {err}");
                         Finished::NonUtf8
@@ -50,17 +54,6 @@
                         println!("{str}");
                         Finished::Successfully
                     }
-<<<<<<< HEAD
-                    Payload::Json(json) => {
-                        println!("{json}");
-                        Finished::Successfully
-                    }
-                    Payload::MsgPack(msgpack, _) => {
-                        println!("{msgpack}");
-                        Finished::Successfully
-                    }
-=======
->>>>>>> a12abdad
                 };
                 client.disconnect().unwrap();
             }
