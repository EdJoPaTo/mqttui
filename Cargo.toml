--- conflicted
+++ resolved
@@ -22,13 +22,8 @@
 anyhow = "1"
 bytes = "1"
 chrono = "0.4"
-<<<<<<< HEAD
 clap = { version = "3", features = ["derive", "env", "wrap_help", "deprecated"] }
-crossterm = "0.23"
-=======
-clap = { version = "3", features = ["cargo", "env", "wrap_help", "deprecated"] }
 crossterm = "0.25"
->>>>>>> cd0bac42
 ego-tree = "0.6"
 json = "0.12"
 rand = "0.8"
